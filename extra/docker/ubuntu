--- conflicted
+++ resolved
@@ -19,7 +19,3 @@
 RUN make && make install
 RUN make test CLIENTS=all
 
-<<<<<<< HEAD
-RUN cd /opt/rosie && TERM=dumb && make test CLIENTS=all
-=======
->>>>>>> f34dd1b3
