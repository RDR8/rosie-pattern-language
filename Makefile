## ----------------------------------------------------------------------------- ##
## Customizable options:

DESTDIR=/usr/local

## End of customizable options
## ----------------------------------------------------------------------------- ##

REPORTED_PLATFORM=$(shell (uname -o || uname -s) 2> /dev/null)
ifeq ($(REPORTED_PLATFORM), Darwin)
PLATFORM=macosx
else ifeq ($(REPORTED_PLATFORM), GNU/Linux)
PLATFORM=linux
else
PLATFORM=none
endif

PLATFORMS = linux macosx windows

<<<<<<< HEAD
## submodule names
=======
ARGPARSE = argparse
>>>>>>> 1548916f
LUA = lua
LPEG = rosie-lpeg
JSON = lua-cjson

BUILD_ROOT = $(shell pwd)

# Note: Most of the installation is arch-dependent (compiled C and Lua code).
# The arch-independent files are rpl source and, of course, doc.  These will
# be installed in:
#   $(ROSIED)/share/rosie/rpl/maj.min
#   $(ROSIED)/share/doc/rosie/maj.min
#   $(ROSIED)/share/man/man1/rosie.1

# ROSIED is root of where everything needed to run rosie will be installed
ROSIED = $(DESTDIR)/lib/rosie
# ROSIE_DOC will hold docs in html format
ROSIE_DOC = $(DESTDIR)/share/doc
# ROSIE_ROOT will hold rpl (source in rpl, compiled in pkg)
ROSIE_DOC = $(DESTDIR)/share/rosie

SUBMOD = submodules
ROSIEBIN = $(BUILD_ROOT)/bin/rosie
INSTALL_ROSIEBIN = $(DESTDIR)/bin/rosie

.PHONY: default
default: $(PLATFORM)

<<<<<<< HEAD
LUA_DIR = $(SUBMOD)/$(LUA)
LPEG_DIR = $(SUBMOD)/$(LPEG)
JSON_DIR = $(SUBMOD)/$(JSON)
INSTALL_BIN_DIR = $(ROSIED)/bin
INSTALL_LIB_DIR = $(ROSIED)/lib
=======
ARGP_DIR = $(TMP)/$(ARGPARSE)
LUA_DIR = $(TMP)/$(LUA)
LPEG_DIR = $(TMP)/$(LPEG)
JSON_DIR = $(TMP)/$(JSON)
>>>>>>> 1548916f

## ----------------------------------------------------------------------------- ##

.PHONY: clean
clean:
	rm -rf bin/* lib/*
	-cd $(LUA_DIR) && make clean
	-cd $(LPEG_DIR)/src && make clean
	-cd $(JSON_DIR) && make clean

.PHONY: none
none:
	@echo "Your platform was not recognized.  Please do 'make PLATFORM', where PLATFORM is one of these: $(PLATFORMS)"

## ----------------------------------------------------------------------------- ##

CJSON_MAKE_ARGS = LUA_VERSION=5.3 PREFIX=../lua 
CJSON_MAKE_ARGS += FPCONV_OBJS="g_fmt.o dtoa.o" CJSON_CFLAGS+=-fpic
CJSON_MAKE_ARGS += USE_INTERNAL_FPCONV=true CJSON_CFLAGS+=-DUSE_INTERNAL_FPCONV
CJSON_MAKE_ARGS += CJSON_CFLAGS+="-pthread -DMULTIPLE_THREADS"
CJSON_MAKE_ARGS += CJSON_LDFLAGS+=-pthread

.PHONY: readlinetest

# Sigh.  Once we get to Version 1.0 and we support Linux packages (like RPM), we won't need this test.
# Note that this test should ALWAYS pass on OS X, since it ships with readline.
readlinetest:
	@(bash -c 'printf "#include <readline/readline.h>\nint main() { }\n"' | \
	           cc -std=gnu99 -lreadline -o /dev/null -xc -) && \
	   echo "READLINE TEST: libreadline and readline.h appear to be installed" || \
	   (echo "READLINE TEST: Missing readline library or readline.h" && \
	    echo "READLINE TEST: See https://github.com/jamiejennings/rosie-pattern-language#how-to-build-clone-the-repo-and-type-make" && \
	    /usr/bin/false)

.PHONY: macosx

macosx: PLATFORM=macosx
# Change the next line to CC=gcc if you prefer to use gcc on MacOSX
macosx: CC=cc
macosx: CJSON_MAKE_ARGS += CJSON_LDFLAGS="-bundle -undefined dynamic_lookup"
macosx: readlinetest bin/lua lib/lpeg.so lib/cjson.so compile sniff

.PHONY: linux
linux: PLATFORM=linux
linux: CC=gcc
linux: CJSON_MAKE_ARGS+=CJSON_CFLAGS+=-std=gnu99
linux: CJSON_MAKE_ARGS+=CJSON_LDFLAGS=-shared
linux: readlinetest bin/lua lib/lpeg.so lib/cjson.so compile sniff

.PHONY: windows
windows:
	@echo Windows installation not yet supported.

submodules: submodules/argparse submodules/lua/Makefile submodules/lua-cjson/Makefile submodules/rosie-lpeg/src/Makefile

submodules/argparse:
submodules/lua/Makefile:
submodules/lua-cjson/Makefile:
submodules/rosie-lpeg/src/Makefile:
	git submodule init
	git submodule update

submodules/lua/include:
	cd $(LUA_DIR) && ln -sf src include

bin/luac:
bin/lua: submodules
	cd $(LUA_DIR) && $(MAKE) CC=$(CC) $(PLATFORM)
	mkdir -p bin
	cp $(LUA_DIR)/src/lua bin
	cp $(LUA_DIR)/src/luac bin

lib/lpeg.so: submodules submodules/lua/include
	cd $(LPEG_DIR)/src && $(MAKE) $(PLATFORM) CC=$(CC) LUADIR=../../lua/src
	mkdir -p lib
	cp $(LPEG_DIR)/src/lpeg.so lib

lib/cjson.so: submodules submodules/lua/include
	cd $(JSON_DIR) && $(MAKE) CC=$(CC) $(CJSON_MAKE_ARGS)
	mkdir -p lib
	cp $(JSON_DIR)/cjson.so lib

bin/argparse.luac: submodules/argparse/src/argparse.lua
	bin/luac -o $@ $<

bin/%.luac: src/core/%.lua bin/luac
	bin/luac -o $@ $<

luaobjects := $(patsubst src/core/%.lua,bin/%.luac,$(wildcard src/core/*.lua)) bin/argparse.luac

.PHONY: compile
compile: $(luaobjects)

<<<<<<< HEAD
# The PHONY declaration will force the creation of bin/rosie every time.  This is needed
# only because the user may move the working directory.  When that happens, the user should
# be able to run 'make' again to reconstruct a new bin/rosie script (which contains a
# reference to the working directory).
.PHONY: $(ROSIEBIN)
$(ROSIEBIN):
	@/usr/bin/env echo "Creating $(ROSIEBIN)"
	@/usr/bin/env echo "#!/usr/bin/env bash" > "$(ROSIEBIN)"
	@/usr/bin/env echo -n "$(BUILD_ROOT)/src/run-rosie $(BUILD_ROOT)" >> "$(ROSIEBIN)"
	@/usr/bin/env echo ' "$$@"' >> "$(ROSIEBIN)"
	@chmod 755 "$(ROSIEBIN)"

# See comment above re: ROSIEBIN
.PHONY: $(INSTALL_ROSIEBIN)
$(INSTALL_ROSIEBIN):
	@/usr/bin/env echo "Creating $(INSTALL_ROSIEBIN)"
	mkdir -p `dirname "$(INSTALL_ROSIEBIN)"` "$(ROSIED)"/{bin,src}
	@/usr/bin/env echo "#!/usr/bin/env bash" > "$(INSTALL_ROSIEBIN)"
	@/usr/bin/env echo -n "$(ROSIED)/src/run-rosie $(ROSIED)" >> "$(INSTALL_ROSIEBIN)"
	@/usr/bin/env echo ' "$$@"' >> "$(INSTALL_ROSIEBIN)"
	cp "$(BUILD_ROOT)"/src/run-rosie "$(ROSIED)"/src
	@chmod 755 "$(INSTALL_ROSIEBIN)"

# Install the lua interpreter
.PHONY: install_lua
install_lua: bin/lua
	mkdir -p "$(INSTALL_BIN_DIR)"
	cp bin/lua "$(INSTALL_BIN_DIR)"

# Install all of the shared objects
.PHONY: install_so
install_so: lib/lpeg.so lib/cjson.so
	mkdir -p "$(INSTALL_LIB_DIR)"
	cp lib/lpeg.so lib/cjson.so "$(INSTALL_LIB_DIR)"

# Install any metadata needed by rosie
.PHONY: install_metadata
install_metadata:
	mkdir -p "$(ROSIED)"
	cp VERSION MANIFEST "$(ROSIED)"

# Install the needed lua source files
.PHONY: install_lua_src
install_lua_src:
	mkdir -p "$(ROSIED)"/src
	@cp src/run.lua "$(ROSIED)"/src
	@cp src/strict.lua "$(ROSIED)"/src

# Install the lua pre-compiled binary files (.luac)
.PHONY: install_luac_bin
install_luac_bin:
	mkdir -p "$(ROSIED)"/bin
	cp bin/*.luac "$(ROSIED)"/bin

# Install the provided RPL patterns
.PHONY: install_rpl
install_rpl:
	mkdir -p "$(ROSIED)"/{src,rpl}
	cp rpl/*.rpl "$(ROSIED)"/rpl
	cp src/rpl-core.rpl "$(ROSIED)"/src

# Main install rule
.PHONY: install
install: $(INSTALL_ROSIEBIN) install_lua install_so install_metadata \
	 install_lua_src install_luac_bin install_rpl
	@echo 
	@echo TO TEST: make installtest
	@echo TO UNINSTALL: Remove file $(INSTALL_ROSIEBIN) and directory $(ROSIED)
	@echo 

.PHONY: sniff
sniff: $(ROSIEBIN)
	@RESULT="$(shell $(ROSIEBIN) 2>&1 >/dev/null)"; \
	EXPECTED="This is Rosie v$(shell head -1 $(BUILD_ROOT)/VERSION)"; \
=======
$(EXECROSIE):
	@/usr/bin/env echo "Creating $(EXECROSIE)"
	@/usr/bin/env echo "#!/usr/bin/env bash" > "$(EXECROSIE)"
	@/usr/bin/env echo -n "$(HOME)/src/run-rosie $(HOME)" >> "$(EXECROSIE)"
	@/usr/bin/env echo ' "$$@"' >> "$(EXECROSIE)"
	@chmod 755 "$(EXECROSIE)"

install:
	@/usr/bin/env echo "Creating symbolic link $(DESTDIR)/rosie pointing to $(EXECROSIE)"
	@-ln -sf "$(EXECROSIE)" "$(DESTDIR)/rosie" && chmod 755 "$(DESTDIR)/rosie"

sniff: $(EXECROSIE)
	@RESULT="$(shell $(EXECROSIE) --version 2>&1 >/dev/null)"; \
	EXPECTED="This is Rosie v$(shell head -1 $(HOME)/VERSION)"; \
>>>>>>> 1548916f
	if [ -n "$$RESULT" -a "$$RESULT" = "$$EXPECTED" ]; then \
	    echo "";\
            echo "Rosie Pattern Engine installed successfully!"; \
	    if [ -z "$$BREW" ]; then \
	      	    echo "    Use 'make install' to install binary in $(DESTDIR)"; \
	      	    echo "    Use 'make test' to run the test suite"; \
	      	    echo "    To run rosie from the installation directory, use ./bin/rosie"; \
	            echo "    Try this example, and look for color text output: rosie basic.matchall /etc/resolv.conf"; \
		    echo "";\
	    fi; \
            true; \
        else \
            echo "Rosie Pattern Engine test FAILED."; \
	    echo "    Rosie executable is $(ROSIEBIN)"; \
	    echo "    Expected this output: $$EXPECTED"; \
	    if [ -n "$$RESULT" ]; then \
		echo "    But received this output: $$RESULT"; \
	    else \
		echo "    But received no output."; \
	    fi; \
	    false; \
        fi

.PHONY: test
test:
	@echo Running tests in test/all.lua
	echo "rosie=\"$(ROSIEBIN)\"; dofile \"$(BUILD_ROOT)/test/all.lua\"" | $(ROSIEBIN) -D

.PHONY: installtest
installtest:
	@echo Creating links in $(ROSIED) to testing code in $(BUILD_ROOT)
	-ln -s $(BUILD_ROOT)/src/test-functions.lua $(ROSIED)/src
	-ln -s $(BUILD_ROOT)/test $(ROSIED)
	@echo Running tests in test/all.lua
	echo "rosie=\"$(INSTALL_ROSIEBIN)\"; dofile \"$(ROSIED)/test/all.lua\"" | $(INSTALL_ROSIEBIN) -D
	@echo Removing links in $(ROSIED) to testing code in $(BUILD_ROOT)
	-rm $(ROSIED)/src/test-functions.lua
	-rm $(ROSIED)/test
<|MERGE_RESOLUTION|>--- conflicted
+++ resolved
@@ -17,11 +17,8 @@
 
 PLATFORMS = linux macosx windows
 
-<<<<<<< HEAD
 ## submodule names
-=======
 ARGPARSE = argparse
->>>>>>> 1548916f
 LUA = lua
 LPEG = rosie-lpeg
 JSON = lua-cjson
@@ -49,18 +46,12 @@
 .PHONY: default
 default: $(PLATFORM)
 
-<<<<<<< HEAD
+ARGP_DIR = $(SUBMOD)/$(ARGPARSE)
 LUA_DIR = $(SUBMOD)/$(LUA)
 LPEG_DIR = $(SUBMOD)/$(LPEG)
 JSON_DIR = $(SUBMOD)/$(JSON)
 INSTALL_BIN_DIR = $(ROSIED)/bin
 INSTALL_LIB_DIR = $(ROSIED)/lib
-=======
-ARGP_DIR = $(TMP)/$(ARGPARSE)
-LUA_DIR = $(TMP)/$(LUA)
-LPEG_DIR = $(TMP)/$(LPEG)
-JSON_DIR = $(TMP)/$(JSON)
->>>>>>> 1548916f
 
 ## ----------------------------------------------------------------------------- ##
 
@@ -114,12 +105,9 @@
 windows:
 	@echo Windows installation not yet supported.
 
-submodules: submodules/argparse submodules/lua/Makefile submodules/lua-cjson/Makefile submodules/rosie-lpeg/src/Makefile
-
-submodules/argparse:
-submodules/lua/Makefile:
-submodules/lua-cjson/Makefile:
-submodules/rosie-lpeg/src/Makefile:
+submodules: submodules/argparse/src submodules/lua/Makefile submodules/lua-cjson/Makefile submodules/rosie-lpeg/src/Makefile
+
+submodules/argparse/src submodules/lua/Makefile submodules/lua-cjson/Makefile submodules/rosie-lpeg/src/Makefile:
 	git submodule init
 	git submodule update
 
@@ -154,7 +142,7 @@
 .PHONY: compile
 compile: $(luaobjects)
 
-<<<<<<< HEAD
+
 # The PHONY declaration will force the creation of bin/rosie every time.  This is needed
 # only because the user may move the working directory.  When that happens, the user should
 # be able to run 'make' again to reconstruct a new bin/rosie script (which contains a
@@ -227,24 +215,8 @@
 
 .PHONY: sniff
 sniff: $(ROSIEBIN)
-	@RESULT="$(shell $(ROSIEBIN) 2>&1 >/dev/null)"; \
+	@RESULT="$(shell $(ROSIEBIN) --version 2>&1 >/dev/null)"; \
 	EXPECTED="This is Rosie v$(shell head -1 $(BUILD_ROOT)/VERSION)"; \
-=======
-$(EXECROSIE):
-	@/usr/bin/env echo "Creating $(EXECROSIE)"
-	@/usr/bin/env echo "#!/usr/bin/env bash" > "$(EXECROSIE)"
-	@/usr/bin/env echo -n "$(HOME)/src/run-rosie $(HOME)" >> "$(EXECROSIE)"
-	@/usr/bin/env echo ' "$$@"' >> "$(EXECROSIE)"
-	@chmod 755 "$(EXECROSIE)"
-
-install:
-	@/usr/bin/env echo "Creating symbolic link $(DESTDIR)/rosie pointing to $(EXECROSIE)"
-	@-ln -sf "$(EXECROSIE)" "$(DESTDIR)/rosie" && chmod 755 "$(DESTDIR)/rosie"
-
-sniff: $(EXECROSIE)
-	@RESULT="$(shell $(EXECROSIE) --version 2>&1 >/dev/null)"; \
-	EXPECTED="This is Rosie v$(shell head -1 $(HOME)/VERSION)"; \
->>>>>>> 1548916f
 	if [ -n "$$RESULT" -a "$$RESULT" = "$$EXPECTED" ]; then \
 	    echo "";\
             echo "Rosie Pattern Engine installed successfully!"; \
