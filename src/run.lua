---- -*- Mode: Lua; -*-
----
---- run.lua
----
---- © Copyright IBM Corporation 2016.
---- LICENSE: MIT License (https://opensource.org/licenses/mit-license.html)
---- AUTHOR: Jamie A. Jennings

--function assert(x) return x; end


-- Notes:
--
-- This lua script must be called with the variable ROSIE_HOME set to be the full path of the
-- Rosie installation (not a relative path such as one starting with . or ..), and SCRIPTNAME set
-- to arg[0] of the shell script that invoked this code.
--
-- "-D" is an 'undocumented' command line switch which, when it appears as the first command line
-- argument to the Rosie run script, will launch Rosie in development mode.  The code below does
-- not need to process that switch.

if not ROSIE_HOME then
	io.stderr:write("Installation error: Lua variable ROSIE_HOME is not defined\n")
	os.exit(-2)
end
-- if not SCRIPTNAME then
--    io.stderr:write("Installation error: Lua variable SCRIPTNAME is not defined\n")
--    os.exit(-2)
-- end

-- This will be set by bootstrap.lua to be the value of ROSIE_HOME provided by the start script
-- (as opposed to the env variable $ROSIE_HOME).
SCRIPT_ROSIE_HOME=false;

-- Start the Rosie Pattern Engine

local thunk, msg = loadfile(ROSIE_HOME .. "/bin/bootstrap.luac")
if not thunk then
	io.stderr:write("Rosie CLI warning: compiled Rosie files not available, loading from source\n")
	dofile(ROSIE_HOME.."/src/core/bootstrap.lua")
else
	local ok, msg = pcall(thunk)
	if not ok then
		io.stderr:write("Rosie CLI warning: error loading compiled Rosie files, will load from source \n")
		io.stderr:write(msg, "\n")
		dofile(ROSIE_HOME.."/src/core/bootstrap.lua")
	end
end

local argparse = require "argparse"
local common = require "common"
local lapi = require "lapi"
local json = require "cjson"
local list = require("list")
local repl = require("repl")

CL_ENGINE, msg = lapi.new_engine({name="command line engine"})
if (not CL_ENGINE) then error("Internal error: could not obtain new engine: " .. msg); end

local function greeting()
	io.stderr:write("This is Rosie v" .. ROSIE_VERSION .. "\n")
end

function print_rosie_info()
	-- Find the value of the environment variable "ROSIE_HOME", if it is defined
	if not ((type(os)=="table") and (type(os.getenv)=="function")) then
		error("Internal error: os functions unavailable; cannot use getenv to find ROSIE_HOME")
	end
	local ok, env_ROSIE_HOME = pcall(os.getenv, "ROSIE_HOME")
	if not ok then
		error("Internal error: call to os.getenv failed")
	end

	local rosie_home_message = ((SCRIPT_ROSIE_HOME and " (from environment variable $ROSIE_HOME)") or
			" (provided by the program that initialized Rosie)")
	print("Local installation information:")
	print("  ROSIE_HOME = " .. ROSIE_HOME)
	print("  ROSIE_VERSION = " .. ROSIE_VERSION)
	print("  HOSTNAME = " .. (os.getenv("HOSTNAME") or ""))
	print("  HOSTTYPE = " .. (os.getenv("HOSTTYPE") or ""))
	print("  OSTYPE = " .. (os.getenv("OSTYPE") or ""))
	print("Current invocation: ")
	print("  current working directory = " .. (os.getenv("CWD") or ""))
	print("  invocation command = " .. (SCRIPTNAME or ""))
	print("  script value of Rosie home = " .. (os.getenv("ROSIE_SCRIPT_HOME") or "(not set???)"))
	local env_var_msg = "  environment variable $ROSIE_HOME "
	if env_ROSIE_HOME then
		if env_ROSIE_HOME=="" then
			env_var_msg = env_var_msg .. "is set to the empty string"
		else
			env_var_msg = env_var_msg .. "= " .. tostring(env_ROSIE_HOME)
		end
	else
		env_var_msg = env_var_msg .. "is not set"
	end
	print(env_var_msg)
end

-- global
QUIET = true;

function setup_engine(args)
   -- (1a) Load the manifest
   if args.manifest then
      if args.verbose then
	 QUIET = false;
	 io.stdout:write("Compiling files listed in manifest ", args.manifest, "\n")
      end
      local success, messages = lapi.load_manifest(CL_ENGINE, args.manifest)
      if not success then
	 for _,msg in ipairs(messages) do
	    if msg then
	       io.stdout:write(msg, "\n")
	    end
	 end
	 os.exit(-4)
      end
   end

   -- (1b) Load an rpl file
   if args.rpls then
      for _,file in pairs(args.rpls) do
	 if args.verbose then
	    io.stdout:write("Compiling additional file ", file, "\n")
	 end
	 local success, msg = lapi.load_file(CL_ENGINE, file)
	 if not success then
	    io.stdout:write(msg, "\n")
	    os.exit(-4)
	 end
      end
   end

   -- (1c) Load an rpl string from the command line
   if args.statements then
      for _,stm in pairs(args.statements) do
	 if args.verbose then
	    io.stdout:write(string.format("Compiling additional rpl code %q\n", stm))
	 end
	 local success, msg = lapi.load_string(CL_ENGINE, stm)
	 if not success then
	    io.stdout:write(msg, "\n")
	    os.exit(-4)
	 end
      end
   end

   -- (2) Compile the expression
   if args.pattern then
      local success, msg
      if args.grep then
	 success, msg = lapi.set_match_exp_grep_TEMPORARY(CL_ENGINE, args.pattern, "json")
      else
	 success, msg = lapi.configure_engine(CL_ENGINE, {expression=args.pattern, encode="json"})
      end
      if not success then
	 io.write(msg, "\n")
	 os.exit(-1);
      end
   end
end

infilename, outfilename, errfilename = nil, nil, nil

function process_pattern_against_file(args, infilename)
	-- (3) Set up the input, output and error parameters
	if infilename=="-" then infilename = ""; end	    -- stdin
	outfilename = ""				    -- stdout
	errfilename = "/dev/null"
	if args.all then errfilename = ""; end	            -- stderr

	-- (4) Set up what kind of encoding we want done on the output
	local encode = args.encode -- default is color
	local success, msg = lapi.configure_engine(CL_ENGINE, {encode=encode})
	if not success then io.write("Engine configuration error: ", msg, "\n"); os.exit(-1); end

	-- (5) Iterate through the lines in the input file
	local match_function = lapi.match_file
	if args.eval then match_function = lapi.eval_file; end
	local cin, cout, cerr = match_function(CL_ENGINE, infilename, outfilename, errfilename, args.wholefile)--OPTION["-wholefile"])
	if not cin then io.write(cout, "\n"); os.exit(-1); end -- cout is error message in this case

	-- (6) Print summary
	if args.verbose then
		local fmt = "Rosie: %d input items processed (%d matches, %d items unmatched)\n"
		io.stderr:write(string.format(fmt, cin, cout, cerr))
	end
end

<<<<<<< HEAD
function run(args)
	if args.command == "info" then
		print_rosie_info()
		os.exit()
	end

	if args.verbose then greeting(); end

	setup_engine(args);

	if args.command == "patterns" then
		if not args.verbose then greeting(); end
		local env = lapi.get_environment(CL_ENGINE)
		common.print_env(env, args.filter)
		os.exit()
	end

	if args.command == "repl" then
		if not args.verbose then greeting(); end
		repl(CL_ENGINE)
		os.exit()
	end

	for _,fn in ipairs(args.filename) do
		if (args.verbose) or (#args.filename > 1) then
			print("\n" .. fn .. ":")
		end
		process_pattern_against_file(args, fn)
	end
=======
function run()
   process_command_line_options()

   if OPTION["-verbose"] then
      QUIET = false;
   else
      QUIET = true;
   end

   if OPTION["-help"] then
      if #arg > 1 then print("Rosie CLI warning: ignoring extraneous command line arguments"); end
      help()
      os.exit()
   end

   if OPTION["-info"] then
      if #arg > 1 then print("Rosie CLI warning: ignoring extraneous command line arguments"); end
      print_rosie_info()
      os.exit()
   end

   if not QUIET then greeting(); end

   setup_engine();

   if OPTION["-patterns"] then
      if QUIET then greeting(); end
      local env = lapi.get_environment(CL_ENGINE)
      common.print_env(env)
      os.exit()
   end

   if OPTION["-repl"] then
      if QUIET then greeting(); end
      repl.repl(CL_ENGINE)
   else
      if not opt_pattern then print("Rosie CLI warning: missing pattern argument"); end

      if opt_filenames then
	 for _,fn in ipairs(opt_filenames) do
	    if (not QUIET) or (#opt_filenames>1) then print("\n" .. fn .. ":"); end
	    process_pattern_against_file(fn)
	 end -- for each file
      else
	 print("Rosie CLI warning: missing filename arguments")
      end
   end
>>>>>>> 60e3928b
end -- function run

----------------------------------------------------------------------------------------
-- Do stuff
----------------------------------------------------------------------------------------

-- create Parser
local parser = argparse("rosie", "Rosie Pattern Language v" .. ROSIE_VERSION)
	:epilog("Additional information.")
-- global flags/options can go here
-- -h,--help is generated automatically
-- usage message is generated automatically
parser:flag("--version", "Print rosie version")
	:action(function(args,_,exceptions)
		greeting()
		os.exit()
	end)
parser:flag("-v --verbose", "Output additional messages")
	:default(false)
	:action("store_true")
parser:option("-m --manifest", "Load a manifest file")
	:default("$sys/MANIFEST")
	:args(1)
parser:option("-f --load", "Load an RPL file")
	:args(1)
	:count("*") -- allow multiple loads of a file
	:target("rpls") -- set name of variable index (args.rpls)
parser:option("-r --rpl", "Inline RPL statements")
	:args(1)
	:count("*") -- allow multiple RPL statements
	:target("statements") -- set name of variable index (args.statements)
--parser:flag("--asdf", "description")
--parser:option("--lkj", "description"):args(1)
-- target variable for commands
parser:command_target("command")
-- info command
local info = parser:command("info")
	:description("Print rosie installation information")
-- patterns command
local patterns = parser:command("patterns")
	:description("List installed patterns")
patterns:argument("filter")
	:description("Filter pattern names that have substring 'filter'")
	:args("?")
-- repl command
local repl = parser:command("repl")
	:description("Run rosie in interactive mode")
-- match command
local match = parser:command("match")
	:description("Run RPL match")
-- match flags (true/false)
match:flag("-s --wholefile", "Read input file as single string")
	:default(false)
	:action("store_true")
match:flag("-a --all", "Output non-matching lines to stderr")
	:default(false)
	:action("store_true")
-- mutually exclusive flags
match:mutex(
	match:flag("-e --eval", "Output detailed trace evaluation of pattern process.")
		:default(false)
		:action("store_true"),
	match:flag("-g --grep", "Weakly emulate grep using RPL syntax")
		:default(false)
		:action("store_true")
)
-- match options (takes an argument)
match:option("-o --encode", "Output format")
	:convert(function(a)
		-- validation of argument, will fail if not in choices array
		local choices={"color","nocolor","fulltext","json"}
		for j=1,#choices do
			if a == choices[j] then
				return a
			end
		end
		return nil
		end)
	:default("color")
	:args(1) -- consume argument after option
-- match arguments (required options)
match:argument("pattern", "RPL pattern")
match:argument("filename", "Input filename")
	:args("*")
	:default("-") -- in case no filenames are passed, default to stdin
-- in order to catch dev mode for "make test"
if (not arg[1]) then
	print(parser:get_help())
else
	-- parse command-line
	local args = parser:parse()
	run(args)
end<|MERGE_RESOLUTION|>--- conflicted
+++ resolved
@@ -187,7 +187,6 @@
 	end
 end
 
-<<<<<<< HEAD
 function run(args)
 	if args.command == "info" then
 		print_rosie_info()
@@ -217,55 +216,6 @@
 		end
 		process_pattern_against_file(args, fn)
 	end
-=======
-function run()
-   process_command_line_options()
-
-   if OPTION["-verbose"] then
-      QUIET = false;
-   else
-      QUIET = true;
-   end
-
-   if OPTION["-help"] then
-      if #arg > 1 then print("Rosie CLI warning: ignoring extraneous command line arguments"); end
-      help()
-      os.exit()
-   end
-
-   if OPTION["-info"] then
-      if #arg > 1 then print("Rosie CLI warning: ignoring extraneous command line arguments"); end
-      print_rosie_info()
-      os.exit()
-   end
-
-   if not QUIET then greeting(); end
-
-   setup_engine();
-
-   if OPTION["-patterns"] then
-      if QUIET then greeting(); end
-      local env = lapi.get_environment(CL_ENGINE)
-      common.print_env(env)
-      os.exit()
-   end
-
-   if OPTION["-repl"] then
-      if QUIET then greeting(); end
-      repl.repl(CL_ENGINE)
-   else
-      if not opt_pattern then print("Rosie CLI warning: missing pattern argument"); end
-
-      if opt_filenames then
-	 for _,fn in ipairs(opt_filenames) do
-	    if (not QUIET) or (#opt_filenames>1) then print("\n" .. fn .. ":"); end
-	    process_pattern_against_file(fn)
-	 end -- for each file
-      else
-	 print("Rosie CLI warning: missing filename arguments")
-      end
-   end
->>>>>>> 60e3928b
 end -- function run
 
 ----------------------------------------------------------------------------------------
