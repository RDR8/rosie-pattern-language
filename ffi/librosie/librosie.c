/*  -*- Mode: C; -*-                                                         */
/*                                                                           */
/* librosie.c    Expose the Rosie API                                        */
/*                                                                           */
/*  © Copyright IBM Corporation 2016, 2017                                   */
/*  LICENSE: MIT License (https://opensource.org/licenses/mit-license.html)  */
/*  AUTHOR: Jamie A. Jennings                                                */

/* To do:
   + One Lua state per engine
   + Have initialize create a table of Rosie api functions
   + Put debugging functions like stackDump inside #if DEBUG==1
   + Move json_decode and similar test functions to rtest
   - Check result of each malloc, and error out appropriately
*/


#include <assert.h>
#include <signal.h>
#include <stdio.h>
#include <stdlib.h>
#include <string.h>
#include <stdarg.h>

#include "lauxlib.h"
#include "lualib.h"

#include "librosie.h"

#include <dlfcn.h>
#include <libgen.h>

int luaopen_lpeg (lua_State *L);
int luaopen_cjson (lua_State *L);

#define BOOTSCRIPT "/lib/boot.luac"

#define ERR_OUT_OF_MEMORY -2
#define ERR_SYSCALL_FAILED -3
#define ERR_ENGINE_CALL_FAILED -4

/* ----------------------------------------------------------------------------------------
 * DEBUG (LOGGING) 
 * ----------------------------------------------------------------------------------------
 */

#define DEBUG 1

#ifdef DEBUG
#define LOGGING 1
#else
#define LOGGING 0
#endif

#define LOG(msg) \
     do { if (LOGGING) fprintf(stderr, "%s:%d:%s(): %s", __FILE__, \
			       __LINE__, __func__, msg);	   \
	  fflush(NULL);						   \
     } while (0)

#define LOGf(fmt, ...) \
     do { if (LOGGING) fprintf(stderr, "%s:%d:%s(): " fmt, __FILE__, \
			       __LINE__, __func__, __VA_ARGS__);     \
	  fflush(NULL);						     \
     } while (0)

#define LOGstack(L)		      \
     do { if (LOGGING) stackDump(L);  \
	  fflush(NULL);		      \
     } while (0)

#define LOGprintArray(sa, caller_name) \
     do { if (LOGGING) print_stringArray(sa, caller_name);	\
	  fflush(NULL);						\
     } while (0)

#define new_TRUE_string() (rosieL_new_string((byte_ptr) "true", 4))
#define new_FALSE_string() (rosieL_new_string((byte_ptr) "false", 5))

#define prelude(L, name) \
     do { lua_getfield(L, -1, name); } while (0)

#define push(L, stringname) \
     do { if (stringname != NULL) lua_pushlstring(L, (char *) stringname->ptr, stringname->len); \
	  else lua_pushnil(L);						\
     } while (0)


/* ----------------------------------------------------------------------------------------
 * Utility functions
 * ----------------------------------------------------------------------------------------
 */

<<<<<<< HEAD
/* TODO: First try to load bin/bootstrap.luac and then fall back to src/core/bootstrap.lua */
static int bootstrap (lua_State *L, struct rosieL_string *rosie_home) {
     const char *bootscript = "/src/core/bootstrap.lua";
     LOG("About to bootstrap\n");
     char *name = malloc(rosie_home->len + strlen(bootscript) + 1);
     memcpy(name, rosie_home->ptr, rosie_home->len);
     memcpy(name+(rosie_home->len), bootscript, strlen(bootscript)+1); /* +1 copies the NULL terminator */
     int status = luaL_loadfile(L, name);
     free(name);
     if (status != LUA_OK) return status;
     status = lua_pcall(L, 0, LUA_MULTRET, 0);
     return status;
=======
static char libname[MAXPATHLEN];
static char libdir[MAXPATHLEN];
static char bootscript[MAXPATHLEN];

static void display (const char *msg) {
  fprintf(stderr, "%s: ", libname);
  fprintf(stderr, "%s\n", msg);
  fflush(NULL);
>>>>>>> 98448819
}

static void set_libinfo() {
  Dl_info dl;
  int ok = dladdr((void *)set_libinfo, &dl);
  if (!ok) {
    display("librosie: call to dladdr failed");
    exit(ERR_SYSCALL_FAILED);
  }
  LOGf("dli_fname is %s\n", dl.dli_fname);
  if (!basename_r((char *)dl.dli_fname, libname) ||
      !dirname_r((char *)dl.dli_fname, libdir)) {
    display("librosie: call to basename/dirname failed");
    exit(ERR_SYSCALL_FAILED);
  }
  LOGf("libdir is %s, and libname is %s\n", libdir, libname);
}

static void set_bootscript() {
  size_t bootscript_len;
  static char *last;
  if (!*libdir) set_libinfo();
  bootscript_len = strnlen(BOOTSCRIPT, MAXPATHLEN);
  last = stpncpy(bootscript, libdir, (MAXPATHLEN - bootscript_len - 1));
  last = stpncpy(last, BOOTSCRIPT, bootscript_len);
  *last = '\0';
  assert(((unsigned long)(last-bootscript))==(strnlen(libdir, MAXPATHLEN)+bootscript_len));
  assert((last-bootscript) < MAXPATHLEN);
  LOGf("Bootscript filename set to %s\n", bootscript);
}

static int boot (lua_State *L, struct rosieL_string *rosie_home) {
  if (!*bootscript) set_bootscript();
  assert(bootscript);
  LOGf("Booting rosie from %s\n", bootscript);
  int status = luaL_loadfile(L, bootscript);
  if (status != LUA_OK) return status;
  LOG("Loadfile succeeded\n");
  status = lua_pcall(L, 0, LUA_MULTRET, 0);
  if (status != LUA_OK) return status;
  LOG("Call to loaded thunk succeeded\n");
  lua_pushlstring(L, rosie_home->ptr, rosie_home->len);
  status = lua_pcall(L, 1, LUA_MULTRET, 0);
  LOG("Call to boot function succeeded\n");
  return (status==LUA_OK);
}

/* ----------------------------------------------------------------------------------------
 * Debug functions
 * ----------------------------------------------------------------------------------------
 */

static void stackDump (lua_State *L) {
      int i;
      int top = lua_gettop(L);
      if (top==0) { printf("EMPTY STACK\n"); return;}
      for (i = top; i >= 1; i--) {
        int t = lua_type(L, i);
        switch (t) {
          case LUA_TSTRING:  /* strings */
	       printf("%d: '%s'", i, lua_tostring(L, i));
            break;
          case LUA_TBOOLEAN:  /* booleans */
	       printf("%d: %s", i, (lua_toboolean(L, i) ? "true" : "false"));
            break;
          case LUA_TNUMBER:  /* numbers */
	       printf("%d: %g", i, lua_tonumber(L, i));
            break;
          default:  /* other values */
	       printf("%d: %s", i, lua_typename(L, t));
            break;
        }
        printf("  ");
      }
      printf("\n");
      fflush(NULL);
    }

static void print_stringArray(struct rosieL_stringArray sa, char *caller_name) {
     printf("Values returned in stringArray from: %s\n", caller_name);
     printf("  Number of strings: %d\n", sa.n);
     for (uint32_t i=0; i<sa.n; i++) {
	  struct rosieL_string *cstrptr = sa.ptr[i];
	  printf("  [%d] len = %d, ptr = %s\n", i, cstrptr->len, cstrptr->ptr);
     }
     fflush(NULL);
}

/* ----------------------------------------------------------------------------------------
 * Exported functions
 * ----------------------------------------------------------------------------------------
 */

/* forward ref */
static struct rosieL_stringArray call_api(lua_State *L, char *api_name, int nargs);
     
void *rosieL_initialize(struct rosieL_string *rosie_home) {
  lua_State *L = luaL_newstate();
  if (L == NULL) {
    display("Cannot initialize: not enough memory");
    exit(ERR_OUT_OF_MEMORY);
  }
  /* 
     luaL_checkversion checks whether the core running the call, the core that created the Lua state,
     and the code making the call are all using the same version of Lua. Also checks whether the core
     running the call and the core that created the Lua state are using the same address space.
  */   
  luaL_checkversion(L);
  luaL_openlibs(L);

  if (!boot(L, rosie_home)) {
    LOG("Bootstrap failed\n");
    return NULL;
  }
  LOG("Bootstrap succeeded\n");
  if (!lua_checkstack(L, 6)) {
    display("Cannot initialize: not enough memory for stack expansion");
    exit(ERR_OUT_OF_MEMORY);
  }
  lua_getglobal(L, "rosie");
  lua_getfield(L, -1, "engine");
  lua_getfield(L, -1, "new");
  lua_call(L, 0, 1);
  lua_copy(L, -1, 1);
  lua_pop(L, 3);

#if (LOGGING)
  display(luaL_tolstring(L, -1, NULL)); /* convert copy of engine to a string */
  lua_pop(L, 1);		/* remove string */
#endif

  LOG("Engine created\n");
  return L;
}

struct rosieL_stringArray construct_retvals(lua_State *L) {
     struct rosieL_stringArray retvals;
     size_t nretvals = lua_rawlen(L, -1);
     struct rosieL_string **list = malloc(sizeof(struct rosieL_string *) * nretvals);
     size_t len;
     for (size_t i=0; i<nretvals; i++) {
	  int t = lua_rawgeti(L, -1, (lua_Integer) i+1);    /* lua has 1-based indexing */
	  list[i] = malloc(sizeof(struct rosieL_string));
	  char *str;
	  switch (t) {
	  case LUA_TSTRING:
	       str = (char *) lua_tolstring(L, -1, &len);
	       break;
	  case LUA_TBOOLEAN:
	       if (lua_toboolean(L, -1)) {len=4; str="true";}
	       else {len=5; str="false";}
	       break;
	  default:
	       LOGf("Return type error: %d\n", t);
	       len=0; str = "";
	  }
	  LOGf("Return value [%d]: len=%d ptr=%s\n", (int) i, (int) len, str);
	  list[i]->len = len;
	  list[i]->ptr = malloc(sizeof(uint8_t)*(len+1));
	  memcpy(list[i]->ptr, str, len);
	  list[i]->ptr[len] = 0; /* so we can use printf for debugging */	  
	  LOGf("  Encoded as struct rosieL_string: len=%d ptr=%s\n", (int) list[i]->len, list[i]->ptr);
	  lua_pop(L, 1);
     }
     retvals.n = nretvals;
     retvals.ptr = list;
     lua_pop(L, 1);		/* pop the api call's results table */
     return retvals;
}

struct rosieL_string *rosieL_new_string(byte_ptr msg, size_t len) {
     byte_ptr ptr = malloc(len+1);     /* to return a string, we must make */
     memcpy((char *)ptr, msg, len);    /* sure it is allocated on the heap. */
     ptr[len]=0;		       /* add null terminator. */
     struct rosieL_string *retval = malloc(sizeof(struct rosieL_string));
     retval->len = len;
     retval->ptr = ptr;
     /* printf("In new_string: len=%d, ptr=%s\n", (int) len, (char *)msg); */
     return retval;
}     

struct rosieL_stringArray *rosieL_new_stringArray() {
     return malloc(sizeof(struct rosieL_stringArray));
}

void rosieL_free_string_ptr(struct rosieL_string *ref) {
     free(ref->ptr);
     free(ref);
}

void rosieL_free_string(struct rosieL_string s) {
     free(s.ptr);
}

void rosieL_free_stringArray(struct rosieL_stringArray r) {
     struct rosieL_string **s = r.ptr;
     for (uint32_t i=0; i<r.n; i++) {
	  free(s[i]->ptr);
	  free(s[i]);
     }
     free(r.ptr);
}

void rosieL_free_stringArray_ptr(struct rosieL_stringArray *ref) {
     rosieL_free_stringArray(*ref);
     free(ref);
}

static struct rosieL_stringArray call_api(lua_State *L, char *api_name, int nargs) {
     LOGf("About to call %s and nargs=%d\n", api_name, nargs);  
     LOGstack(L);  
     /* API CALL */
     lua_call(L, nargs, 1); 
     LOG("Stack immediately after lua_call:\n");
     LOGstack(L);
     
     if (lua_istable(L, -1) != TRUE) {
	  display(
	       lua_pushfstring(L,
			       "librosie internal error: return value of %s not a table",
			       api_name));
	  exit(-1);
     }

     struct rosieL_stringArray retvals = construct_retvals(L);

     LOGf("Stack at end of call to Rosie api: %s\n", api_name); 
     LOGstack(L); 

     LOGprintArray(retvals, api_name);
     return retvals;
}
     
void rosieL_finalize(void *L) {
     if (L) lua_close(L);
}

/* #include "librosie_gen.c" */<|MERGE_RESOLUTION|>--- conflicted
+++ resolved
@@ -91,20 +91,6 @@
  * ----------------------------------------------------------------------------------------
  */
 
-<<<<<<< HEAD
-/* TODO: First try to load bin/bootstrap.luac and then fall back to src/core/bootstrap.lua */
-static int bootstrap (lua_State *L, struct rosieL_string *rosie_home) {
-     const char *bootscript = "/src/core/bootstrap.lua";
-     LOG("About to bootstrap\n");
-     char *name = malloc(rosie_home->len + strlen(bootscript) + 1);
-     memcpy(name, rosie_home->ptr, rosie_home->len);
-     memcpy(name+(rosie_home->len), bootscript, strlen(bootscript)+1); /* +1 copies the NULL terminator */
-     int status = luaL_loadfile(L, name);
-     free(name);
-     if (status != LUA_OK) return status;
-     status = lua_pcall(L, 0, LUA_MULTRET, 0);
-     return status;
-=======
 static char libname[MAXPATHLEN];
 static char libdir[MAXPATHLEN];
 static char bootscript[MAXPATHLEN];
@@ -113,7 +99,6 @@
   fprintf(stderr, "%s: ", libname);
   fprintf(stderr, "%s\n", msg);
   fflush(NULL);
->>>>>>> 98448819
 }
 
 static void set_libinfo() {
